--- conflicted
+++ resolved
@@ -267,15 +267,10 @@
                 LOG_WARN("test [%s] failed (seed %d%s)", t->name(), t->seed(), repr);
                 LOG_WARN("  %s:%s", t->file(), t->line());
             }
-<<<<<<< HEAD
 
         LOG_WARN("%d %s failed", total_num_failed_checks, total_num_failed_checks == 1 ? "ASSERTION" : "ASSERTIONS");
         LOG_WARN("%d %s failed", num_failed_tests, num_failed_tests == 1 ? "TEST" : "TESTS");
-=======
-        LOG_WARN("%d %s failed", total_num_failed_checks, total_num_failed_checks == 1 ? "ASSERTION" : "ASSERTIONS");
-        LOG_WARN("%d %s failed", num_failed_tests, num_failed_tests == 1 ? "TEST" : "TESTS");
-
->>>>>>> 4e58d248
+
         return EXIT_FAILURE;
     }
     else
